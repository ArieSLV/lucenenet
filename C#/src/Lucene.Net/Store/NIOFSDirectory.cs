--- conflicted
+++ resolved
@@ -1,320 +1,267 @@
-/* 
- * Licensed to the Apache Software Foundation (ASF) under one or more
- * contributor license agreements.  See the NOTICE file distributed with
- * this work for additional information regarding copyright ownership.
- * The ASF licenses this file to You under the Apache License, Version 2.0
- * (the "License"); you may not use this file except in compliance with
- * the License.  You may obtain a copy of the License at
- * 
- * http://www.apache.org/licenses/LICENSE-2.0
- * 
- * Unless required by applicable law or agreed to in writing, software
- * distributed under the License is distributed on an "AS IS" BASIS,
- * WITHOUT WARRANTIES OR CONDITIONS OF ANY KIND, either express or implied.
- * See the License for the specific language governing permissions and
- * limitations under the License.
- */
-
-using System;
-namespace Lucene.Net.Store
-{
-<<<<<<< HEAD
-	
-	/// <summary> An {@link FSDirectory} implementation that uses
-	/// java.nio's FileChannel's positional read, which allows
-	/// multiple threads to read from the same file without
-	/// synchronizing.
-	/// 
-	/// <p/>This class only uses FileChannel when reading; writing
-	/// is achieved with {@link SimpleFSDirectory.SimpleFSIndexOutput}.
-	/// 
-	/// <p/><b>NOTE</b>: NIOFSDirectory is not recommended on Windows because of a bug
-	/// in how FileChannel.read is implemented in Sun's JRE.
-	/// Inside of the implementation the position is apparently
-	/// synchronized.  See <a
-	/// href="http://bugs.sun.com/bugdatabase/view_bug.do?bug_id=6265734">here</a>
-	/// for details.
-	/// </summary>
-	public class NIOFSDirectory:FSDirectory
-	{
-		
-		/// <summary>Create a new NIOFSDirectory for the named location.
-		/// 
-		/// </summary>
-		/// <param name="path">the path of the directory
-		/// </param>
-		/// <param name="lockFactory">the lock factory to use, or null for the default.
-		/// </param>
-		/// <throws>  IOException </throws>
-		[System.Obsolete("Use the constructor that takes a DirectoryInfo, this will be removed in the 3.0 release")]
-		public NIOFSDirectory(System.IO.FileInfo path, LockFactory lockFactory):base(new System.IO.DirectoryInfo(path.FullName), lockFactory)
-		{
-		}
-=======
-    /// <summary>
-    /// Not implemented. Waiting for volunteers.
-    /// </summary>
-    public class NIOFSDirectory : Lucene.Net.Store.FSDirectory
-    {
-        public NIOFSDirectory()
-        {
-            throw new System.NotImplementedException("Waiting for volunteers to implement this class");
->>>>>>> 0ce47508
-
-        }
-        public NIOFSDirectory(System.IO.DirectoryInfo dir,LockFactory lockFactory)
-        {
-        }
-
-        /// <summary>
-        /// Not implemented. Waiting for volunteers.
-        /// </summary>
-        public class NIOFSIndexInput
-        {
-            public NIOFSIndexInput()
-            {
-                throw new System.NotImplementedException("Waiting for volunteers to implement this class");
-            }
-        }
-    }
-}
-
-
-//namespace Lucene.Net.Store
-//{
-	
-//    /// <summary> An {@link FSDirectory} implementation that uses
-//    /// java.nio's FileChannel's positional read, which allows
-//    /// multiple threads to read from the same file without
-//    /// synchronizing.
-//    /// 
-//    /// <p/>This class only uses FileChannel when reading; writing
-//    /// is achieved with {@link SimpleFSDirectory.SimpleFSIndexOutput}.
-//    /// 
-//    /// <p/><b>NOTE</b>: NIOFSDirectory is not recommended on Windows because of a bug
-//    /// in how FileChannel.read is implemented in Sun's JRE.
-//    /// Inside of the implementation the position is apparently
-//    /// synchronized.  See <a
-//    /// href="http://bugs.sun.com/bugdatabase/view_bug.do?bug_id=6265734">here</a>
-//    /// for details.
-//    /// </summary>
-//    public class NIOFSDirectory:FSDirectory
-//    {
-		
-//        /// <summary>Create a new NIOFSDirectory for the named location.
-//        /// 
-//        /// </summary>
-//        /// <param name="path">the path of the directory
-//        /// </param>
-//        /// <param name="lockFactory">the lock factory to use, or null for the default.
-//        /// </param>
-//        /// <throws>  IOException </throws>
-//        [System.Obsolete("Use the constructor that takes a DirectoryInfo, this will be removed in the 3.0 release")]
-//        public NIOFSDirectory(System.IO.FileInfo path, LockFactory lockFactory):base(new System.IO.DirectoryInfo(path.FullName), lockFactory)
-//        {
-//        }
-
-//        /// <summary>Create a new NIOFSDirectory for the named location.
-//        /// 
-//        /// </summary>
-//        /// <param name="path">the path of the directory
-//        /// </param>
-//        /// <param name="lockFactory">the lock factory to use, or null for the default.
-//        /// </param>
-//        /// <throws>  IOException </throws>
-//        public NIOFSDirectory(System.IO.DirectoryInfo path, LockFactory lockFactory) : base(path, lockFactory)
-//        {
-//        }
-		
-//        /// <summary>Create a new NIOFSDirectory for the named location and the default lock factory.
-//        /// 
-//        /// </summary>
-//        /// <param name="path">the path of the directory
-//        /// </param>
-//        /// <throws>  IOException </throws>
-//        [System.Obsolete("Use the constructor that takes a DirectoryInfo, this will be removed in the 3.0 release")]
-//        public NIOFSDirectory(System.IO.FileInfo path):base(new System.IO.DirectoryInfo(path.FullName), null)
-//        {
-//        }
-
-//        /// <summary>Create a new NIOFSDirectory for the named location and the default lock factory.
-//        /// 
-//        /// </summary>
-//        /// <param name="path">the path of the directory
-//        /// </param>
-//        /// <throws>  IOException </throws>
-//        public NIOFSDirectory(System.IO.DirectoryInfo path) : base(path, null)
-//        {
-//        }
-		
-<<<<<<< HEAD
-		// back compatibility so FSDirectory can instantiate via reflection
-		/// <deprecated> 
-		/// </deprecated>
-        [Obsolete]
-		internal NIOFSDirectory()
-		{
-		}
-=======
-//        // back compatibility so FSDirectory can instantiate via reflection
-//        /// <deprecated> 
-//        /// </deprecated>
-//        [Obsolete]
-//        internal NIOFSDirectory()
-//        {
-//        }
->>>>>>> 0ce47508
-		
-//        /// <summary>Creates an IndexInput for the file with the given name. </summary>
-//        public override IndexInput OpenInput(System.String name, int bufferSize)
-//        {
-//            EnsureOpen();
-//            return new NIOFSIndexInput(new System.IO.FileInfo(System.IO.Path.Combine(GetFile().FullName, name)), bufferSize, GetReadChunkSize());
-//        }
-		
-//        /// <summary>Creates an IndexOutput for the file with the given name. </summary>
-//        public override IndexOutput CreateOutput(System.String name)
-//        {
-//            InitOutput(name);
-//            return new SimpleFSDirectory.SimpleFSIndexOutput(new System.IO.FileInfo(System.IO.Path.Combine(directory.FullName, name)));
-//        }
-		
-//        public /*protected internal*/ class NIOFSIndexInput:SimpleFSDirectory.SimpleFSIndexInput
-//        {
-			
-//            private System.IO.MemoryStream byteBuf; // wraps the buffer for NIO
-			
-//            private byte[] otherBuffer;
-//            private System.IO.MemoryStream otherByteBuf;
-			
-//            internal System.IO.BinaryReader channel;
-			
-<<<<<<< HEAD
-			/// <deprecated> Please use ctor taking chunkSize 
-			/// </deprecated>
-            [Obsolete("Please use ctor taking chunkSize")]
-			public NIOFSIndexInput(System.IO.FileInfo path, int bufferSize):this(path, bufferSize, FSDirectory.DEFAULT_READ_CHUNK_SIZE)
-			{
-			}
-=======
-//            /// <deprecated> Please use ctor taking chunkSize 
-//            /// </deprecated>
-//            [Obsolete("Please use ctor taking chunkSize")]
-//            public NIOFSIndexInput(System.IO.FileInfo path, int bufferSize):this(path, bufferSize, FSDirectory.DEFAULT_READ_CHUNK_SIZE)
-//            {
-//            }
->>>>>>> 0ce47508
-			
-//            public NIOFSIndexInput(System.IO.FileInfo path, int bufferSize, int chunkSize):base(path, bufferSize, chunkSize)
-//            {
-//                channel = (System.IO.BinaryReader) file;
-//            }
-			
-//            protected internal override void  NewBuffer(byte[] newBuffer)
-//            {
-//                base.NewBuffer(newBuffer);
-//                // {{Aroush-2.9}} byteBuf = ByteBuffer.wrap(newBuffer);
-//                System.Diagnostics.Debug.Fail("Port issue:", "byteBuf = ByteBuffer.wrap(newBuffer)"); // {{Aroush-2.9}}
-//            }
-			
-//            public override void  Close()
-//            {
-//                if (!isClone && file.isOpen)
-//                {
-//                    // Close the channel & file
-//                    try
-//                    {
-//                        channel.Close();
-//                    }
-//                    finally
-//                    {
-//                        file.Close();
-//                    }
-//                }
-//            }
-			
-//            public override void  ReadInternal(byte[] b, int offset, int len)
-//            {
-				
-//                System.IO.MemoryStream bb;
-				
-//                // Determine the ByteBuffer we should use
-//                if (b == buffer && 0 == offset)
-//                {
-//                    // Use our own pre-wrapped byteBuf:
-//                    System.Diagnostics.Debug.Assert(byteBuf != null);
-//                    byteBuf.Position = 0;
-//                    byteBuf.Capacity = len;
-//                    bb = byteBuf;
-//                }
-//                else
-//                {
-//                    if (offset == 0)
-//                    {
-//                        if (otherBuffer != b)
-//                        {
-//                            // Now wrap this other buffer; with compound
-//                            // file, we are repeatedly called with its
-//                            // buffer, so we wrap it once and then re-use it
-//                            // on subsequent calls
-//                            otherBuffer = b;
-//                            // otherByteBuf = ByteBuffer.wrap(b); {{Aroush-2.9}}
-//                            System.Diagnostics.Debug.Fail("Port issue:", "otherByteBuf = ByteBuffer.wrap(b)"); // {{Aroush-2.9}}
-//                        }
-//                        else
-//                            otherByteBuf.Position = 0;
-//                        otherByteBuf.Capacity = len;
-//                        bb = otherByteBuf;
-//                    }
-//                    else
-//                    {
-//                        // Always wrap when offset != 0
-//                        bb = null; // bb = ByteBuffer.wrap(b, offset, len); {{Aroush-2.9}}
-//                        System.Diagnostics.Debug.Fail("Port issue:", "bb = ByteBuffer.wrap(b, offset, len)"); // {{Aroush-2.9}}
-//                    }
-//                }
-				
-//                int readOffset = (int) bb.Position;
-//                int readLength = bb.Capacity - readOffset;
-//                System.Diagnostics.Debug.Assert(readLength == len);
-				
-//                long pos = GetFilePointer();
-				
-//                try
-//                {
-//                    while (readLength > 0)
-//                    {
-//                        int limit;
-//                        if (readLength > chunkSize)
-//                        {
-//                            // LUCENE-1566 - work around JVM Bug by breaking
-//                            // very large reads into chunks
-//                            limit = readOffset + chunkSize;
-//                        }
-//                        else
-//                        {
-//                            limit = readOffset + readLength;
-//                        }
-//                        bb.Capacity = limit;
-//                        int i = -1; // int i = channel.Read(bb, pos, limit); // {{Aroush-2.9}} must read from 'channel' into 'bb'
-//                        System.Diagnostics.Debug.Fail("Port issue:", "channel.Read(bb, pos, limit)"); // {{Aroush-2.9}}
-//                        if (i == - 1)
-//                        {
-//                            throw new System.IO.IOException("read past EOF");
-//                        }
-//                        pos += i;
-//                        readOffset += i;
-//                        readLength -= i;
-//                    }
-//                }
-//                catch (System.OutOfMemoryException e)
-//                {
-//                    // propagate OOM up and add a hint for 32bit VM Users hitting the bug
-//                    // with a large chunk size in the fast path.
-//                    System.OutOfMemoryException outOfMemoryError = new System.OutOfMemoryException("OutOfMemoryError likely caused by the Sun VM Bug described in " + "https://issues.apache.org/jira/browse/LUCENE-1566; try calling FSDirectory.setReadChunkSize " + "with a a value smaller than the current chunk size (" + chunkSize + ")", e);
-//                    throw outOfMemoryError;
-//                }
-//            }
-//        }
-//    }
+/* 
+ * Licensed to the Apache Software Foundation (ASF) under one or more
+ * contributor license agreements.  See the NOTICE file distributed with
+ * this work for additional information regarding copyright ownership.
+ * The ASF licenses this file to You under the Apache License, Version 2.0
+ * (the "License"); you may not use this file except in compliance with
+ * the License.  You may obtain a copy of the License at
+ * 
+ * http://www.apache.org/licenses/LICENSE-2.0
+ * 
+ * Unless required by applicable law or agreed to in writing, software
+ * distributed under the License is distributed on an "AS IS" BASIS,
+ * WITHOUT WARRANTIES OR CONDITIONS OF ANY KIND, either express or implied.
+ * See the License for the specific language governing permissions and
+ * limitations under the License.
+ */
+
+using System;
+namespace Lucene.Net.Store
+{
+    /// <summary>
+    /// Not implemented. Waiting for volunteers.
+    /// </summary>
+    public class NIOFSDirectory : Lucene.Net.Store.FSDirectory
+    {
+        public NIOFSDirectory()
+        {
+            throw new System.NotImplementedException("Waiting for volunteers to implement this class");
+
+        }
+        public NIOFSDirectory(System.IO.DirectoryInfo dir,LockFactory lockFactory)
+        {
+        }
+
+        /// <summary>
+        /// Not implemented. Waiting for volunteers.
+        /// </summary>
+        public class NIOFSIndexInput
+        {
+            public NIOFSIndexInput()
+            {
+                throw new System.NotImplementedException("Waiting for volunteers to implement this class");
+            }
+        }
+    }
+}
+
+
+//namespace Lucene.Net.Store
+//{
+	
+//    /// <summary> An {@link FSDirectory} implementation that uses
+//    /// java.nio's FileChannel's positional read, which allows
+//    /// multiple threads to read from the same file without
+//    /// synchronizing.
+//    /// 
+//    /// <p/>This class only uses FileChannel when reading; writing
+//    /// is achieved with {@link SimpleFSDirectory.SimpleFSIndexOutput}.
+//    /// 
+//    /// <p/><b>NOTE</b>: NIOFSDirectory is not recommended on Windows because of a bug
+//    /// in how FileChannel.read is implemented in Sun's JRE.
+//    /// Inside of the implementation the position is apparently
+//    /// synchronized.  See <a
+//    /// href="http://bugs.sun.com/bugdatabase/view_bug.do?bug_id=6265734">here</a>
+//    /// for details.
+//    /// </summary>
+//    public class NIOFSDirectory:FSDirectory
+//    {
+		
+//        /// <summary>Create a new NIOFSDirectory for the named location.
+//        /// 
+//        /// </summary>
+//        /// <param name="path">the path of the directory
+//        /// </param>
+//        /// <param name="lockFactory">the lock factory to use, or null for the default.
+//        /// </param>
+//        /// <throws>  IOException </throws>
+//        [System.Obsolete("Use the constructor that takes a DirectoryInfo, this will be removed in the 3.0 release")]
+//        public NIOFSDirectory(System.IO.FileInfo path, LockFactory lockFactory):base(new System.IO.DirectoryInfo(path.FullName), lockFactory)
+//        {
+//        }
+
+//        /// <summary>Create a new NIOFSDirectory for the named location.
+//        /// 
+//        /// </summary>
+//        /// <param name="path">the path of the directory
+//        /// </param>
+//        /// <param name="lockFactory">the lock factory to use, or null for the default.
+//        /// </param>
+//        /// <throws>  IOException </throws>
+//        public NIOFSDirectory(System.IO.DirectoryInfo path, LockFactory lockFactory) : base(path, lockFactory)
+//        {
+//        }
+		
+//        /// <summary>Create a new NIOFSDirectory for the named location and the default lock factory.
+//        /// 
+//        /// </summary>
+//        /// <param name="path">the path of the directory
+//        /// </param>
+//        /// <throws>  IOException </throws>
+//        [System.Obsolete("Use the constructor that takes a DirectoryInfo, this will be removed in the 3.0 release")]
+//        public NIOFSDirectory(System.IO.FileInfo path):base(new System.IO.DirectoryInfo(path.FullName), null)
+//        {
+//        }
+
+//        /// <summary>Create a new NIOFSDirectory for the named location and the default lock factory.
+//        /// 
+//        /// </summary>
+//        /// <param name="path">the path of the directory
+//        /// </param>
+//        /// <throws>  IOException </throws>
+//        public NIOFSDirectory(System.IO.DirectoryInfo path) : base(path, null)
+//        {
+//        }
+		
+//        // back compatibility so FSDirectory can instantiate via reflection
+//        /// <deprecated> 
+//        /// </deprecated>
+//        [Obsolete]
+//        internal NIOFSDirectory()
+//        {
+//        }
+		
+//        /// <summary>Creates an IndexInput for the file with the given name. </summary>
+//        public override IndexInput OpenInput(System.String name, int bufferSize)
+//        {
+//            EnsureOpen();
+//            return new NIOFSIndexInput(new System.IO.FileInfo(System.IO.Path.Combine(GetFile().FullName, name)), bufferSize, GetReadChunkSize());
+//        }
+		
+//        /// <summary>Creates an IndexOutput for the file with the given name. </summary>
+//        public override IndexOutput CreateOutput(System.String name)
+//        {
+//            InitOutput(name);
+//            return new SimpleFSDirectory.SimpleFSIndexOutput(new System.IO.FileInfo(System.IO.Path.Combine(directory.FullName, name)));
+//        }
+		
+//        public /*protected internal*/ class NIOFSIndexInput:SimpleFSDirectory.SimpleFSIndexInput
+//        {
+			
+//            private System.IO.MemoryStream byteBuf; // wraps the buffer for NIO
+			
+//            private byte[] otherBuffer;
+//            private System.IO.MemoryStream otherByteBuf;
+			
+//            internal System.IO.BinaryReader channel;
+			
+//            /// <deprecated> Please use ctor taking chunkSize 
+//            /// </deprecated>
+//            [Obsolete("Please use ctor taking chunkSize")]
+//            public NIOFSIndexInput(System.IO.FileInfo path, int bufferSize):this(path, bufferSize, FSDirectory.DEFAULT_READ_CHUNK_SIZE)
+//            {
+//            }
+			
+//            public NIOFSIndexInput(System.IO.FileInfo path, int bufferSize, int chunkSize):base(path, bufferSize, chunkSize)
+//            {
+//                channel = (System.IO.BinaryReader) file;
+//            }
+			
+//            protected internal override void  NewBuffer(byte[] newBuffer)
+//            {
+//                base.NewBuffer(newBuffer);
+//                // {{Aroush-2.9}} byteBuf = ByteBuffer.wrap(newBuffer);
+//                System.Diagnostics.Debug.Fail("Port issue:", "byteBuf = ByteBuffer.wrap(newBuffer)"); // {{Aroush-2.9}}
+//            }
+			
+//            public override void  Close()
+//            {
+//                if (!isClone && file.isOpen)
+//                {
+//                    // Close the channel & file
+//                    try
+//                    {
+//                        channel.Close();
+//                    }
+//                    finally
+//                    {
+//                        file.Close();
+//                    }
+//                }
+//            }
+			
+//            public override void  ReadInternal(byte[] b, int offset, int len)
+//            {
+				
+//                System.IO.MemoryStream bb;
+				
+//                // Determine the ByteBuffer we should use
+//                if (b == buffer && 0 == offset)
+//                {
+//                    // Use our own pre-wrapped byteBuf:
+//                    System.Diagnostics.Debug.Assert(byteBuf != null);
+//                    byteBuf.Position = 0;
+//                    byteBuf.Capacity = len;
+//                    bb = byteBuf;
+//                }
+//                else
+//                {
+//                    if (offset == 0)
+//                    {
+//                        if (otherBuffer != b)
+//                        {
+//                            // Now wrap this other buffer; with compound
+//                            // file, we are repeatedly called with its
+//                            // buffer, so we wrap it once and then re-use it
+//                            // on subsequent calls
+//                            otherBuffer = b;
+//                            // otherByteBuf = ByteBuffer.wrap(b); {{Aroush-2.9}}
+//                            System.Diagnostics.Debug.Fail("Port issue:", "otherByteBuf = ByteBuffer.wrap(b)"); // {{Aroush-2.9}}
+//                        }
+//                        else
+//                            otherByteBuf.Position = 0;
+//                        otherByteBuf.Capacity = len;
+//                        bb = otherByteBuf;
+//                    }
+//                    else
+//                    {
+//                        // Always wrap when offset != 0
+//                        bb = null; // bb = ByteBuffer.wrap(b, offset, len); {{Aroush-2.9}}
+//                        System.Diagnostics.Debug.Fail("Port issue:", "bb = ByteBuffer.wrap(b, offset, len)"); // {{Aroush-2.9}}
+//                    }
+//                }
+				
+//                int readOffset = (int) bb.Position;
+//                int readLength = bb.Capacity - readOffset;
+//                System.Diagnostics.Debug.Assert(readLength == len);
+				
+//                long pos = GetFilePointer();
+				
+//                try
+//                {
+//                    while (readLength > 0)
+//                    {
+//                        int limit;
+//                        if (readLength > chunkSize)
+//                        {
+//                            // LUCENE-1566 - work around JVM Bug by breaking
+//                            // very large reads into chunks
+//                            limit = readOffset + chunkSize;
+//                        }
+//                        else
+//                        {
+//                            limit = readOffset + readLength;
+//                        }
+//                        bb.Capacity = limit;
+//                        int i = -1; // int i = channel.Read(bb, pos, limit); // {{Aroush-2.9}} must read from 'channel' into 'bb'
+//                        System.Diagnostics.Debug.Fail("Port issue:", "channel.Read(bb, pos, limit)"); // {{Aroush-2.9}}
+//                        if (i == - 1)
+//                        {
+//                            throw new System.IO.IOException("read past EOF");
+//                        }
+//                        pos += i;
+//                        readOffset += i;
+//                        readLength -= i;
+//                    }
+//                }
+//                catch (System.OutOfMemoryException e)
+//                {
+//                    // propagate OOM up and add a hint for 32bit VM Users hitting the bug
+//                    // with a large chunk size in the fast path.
+//                    System.OutOfMemoryException outOfMemoryError = new System.OutOfMemoryException("OutOfMemoryError likely caused by the Sun VM Bug described in " + "https://issues.apache.org/jira/browse/LUCENE-1566; try calling FSDirectory.setReadChunkSize " + "with a a value smaller than the current chunk size (" + chunkSize + ")", e);
+//                    throw outOfMemoryError;
+//                }
+//            }
+//        }
+//    }
 //}